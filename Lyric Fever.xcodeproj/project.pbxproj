--- conflicted
+++ resolved
@@ -169,11 +169,8 @@
 				8F6BD2942A8A61C9008BBF88 /* AmplitudeSwift */,
 				8FFA9F332AA1B3CB00BAEC5C /* SDWebImageSwiftUI */,
 				8F28FDC12AA25D2700439D8D /* Sparkle */,
-<<<<<<< HEAD
 				8F61B48B2C9FE6A100F23B84 /* ColorKit */,
-=======
 				8F89E1102C90DA4900F511EB /* LaunchAtLogin */,
->>>>>>> fd10947e
 			);
 			productName = SpotifyLyricsInMenubar;
 			productReference = 8FC8E9452A704EEB00F69915 /* Lyric Fever.app */;
@@ -207,11 +204,8 @@
 				8F6BD2932A8A61C8008BBF88 /* XCRemoteSwiftPackageReference "Amplitude-Swift" */,
 				8FFA9F322AA1B3CB00BAEC5C /* XCRemoteSwiftPackageReference "SDWebImageSwiftUI" */,
 				8F28FDC02AA25D2700439D8D /* XCRemoteSwiftPackageReference "Sparkle" */,
-<<<<<<< HEAD
 				8F61B48A2C9FE6A100F23B84 /* XCRemoteSwiftPackageReference "ColorKit-macOS" */,
-=======
 				8F89E10F2C90DA4900F511EB /* XCRemoteSwiftPackageReference "LaunchAtLogin-Modern" */,
->>>>>>> fd10947e
 			);
 			productRefGroup = 8FC8E9462A704EEB00F69915 /* Products */;
 			projectDirPath = "";
