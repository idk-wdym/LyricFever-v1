//
//  SpotifyLyricsInMenubarApp.swift
//  SpotifyLyricsInMenubar
//
//  Created by Avi Wadhwa on 26/07/23.
//

import SwiftUI
import LaunchAtLogin

@main
struct SpotifyLyricsInMenubarApp: App {
    @StateObject var viewmodel = viewModel.shared
    // True: means Apple Music, False: Spotify
    @AppStorage("spotifyOrAppleMusic") var spotifyOrAppleMusic: Bool = false
    @AppStorage("hasOnboarded") var hasOnboarded: Bool = false
    @AppStorage("truncationLength") var truncationLength: Int = 40
    @Environment(\.openWindow) var openWindow
    var body: some Scene {
        MenuBarExtra(content: {
            Text(songTitle)
            Divider()
            if let currentlyPlaying = viewmodel.currentlyPlaying, let currentlyPlayingName = viewmodel.currentlyPlayingName {
                Text(!viewmodel.currentlyPlayingLyrics.isEmpty ? "Lyrics Found 😃" : "No Lyrics Found ☹️")
                Button(viewmodel.currentlyPlayingLyrics.isEmpty ? "Check For Lyrics Again" : "Refresh Lyrics") {
                    
                    Task {
                        if spotifyOrAppleMusic {
                            try await viewmodel.appleMusicNetworkFetch()
                        }
                        viewmodel.currentlyPlayingLyrics = try await viewmodel.fetchNetworkLyrics(for: currentlyPlaying, currentlyPlayingName, spotifyOrAppleMusic)
                        viewmodel.lyricsIsEmptyPostLoad = viewmodel.currentlyPlayingLyrics.isEmpty
                        print("HELLOO")
                        if viewmodel.isPlaying, !viewmodel.currentlyPlayingLyrics.isEmpty, viewmodel.showLyrics, hasOnboarded {
                            viewmodel.startLyricUpdater(appleMusicOrSpotify: spotifyOrAppleMusic)
                        }
                    }
                }
                .keyboardShortcut("r")
            // Special case where Apple Music -> Spotify ID matching fails (perhaps Apple Music music was not the media in foreground, network failure, genuine no match)
            // Apple Music Persistent ID exists but Spotify ID (currently playing) is nil
            } else if viewmodel.currentlyPlayingAppleMusicPersistentID != nil, viewmodel.currentlyPlaying == nil {
                Text("No Lyrics (Couldn't find Spotify ID) ☹️")
                Button("Check For Lyrics Again") {
                    Task {
                        // Fetch updates the currentlyPlaying ID which will call Lyric Updater
                        try await viewmodel.appleMusicFetch()
                    }
                }
                .keyboardShortcut("r")
            }
<<<<<<< HEAD
            Button(viewmodel.showLyrics ? "Don't Show Lyrics" : "Show Lyrics") {
                if viewmodel.showLyrics {
                    viewmodel.showLyrics = false
                    viewmodel.stopLyricUpdater()
                } else {
                    viewmodel.showLyrics = true
                    viewmodel.startLyricUpdater(appleMusicOrSpotify: spotifyOrAppleMusic)
                }
            }
=======
            Toggle("Show Lyrics", isOn: $showLyrics)
>>>>>>> fd10947e
            .disabled(!hasOnboarded)
            .keyboardShortcut("h")
            Divider()
            Text("Menubar Size is \(truncationLength)")
            if truncationLength != 60 {
                Button("Increase Size to \(truncationLength+10) ") {
                    truncationLength = truncationLength + 10
                }
                .keyboardShortcut("+")
            }
            if truncationLength != 30 {
                Button("Decrease Size to \(truncationLength-10)") {
                    truncationLength = truncationLength - 10
                }
                .keyboardShortcut("-")
            }
            Divider()
<<<<<<< HEAD
            if #available(macOS 14.0, *) {
                if spotifyOrAppleMusic {
                    Text("Switch to Spotify to use fullscreen")
                } else {
                    Button("Fullscreen") {
                        openWindow(id: "fullscreen")
                        NSApplication.shared.activate(ignoringOtherApps: true)
                        viewmodel.fullscreen = true
                        if viewmodel.isPlaying, !viewmodel.currentlyPlayingLyrics.isEmpty, viewmodel.showLyrics {
                            viewmodel.stopLyricUpdater()
                            viewmodel.startLyricUpdater(appleMusicOrSpotify: spotifyOrAppleMusic)
                        }
                    }
                    .disabled(!hasOnboarded)
                }
            } else {
                Text("Update to macOS 14.0 to use fullscreen")
            }
            Divider()
=======
            if !spotifyOrAppleMusic {
                 Toggle("Spotify Connect Audio Delay", isOn: $viewmodel.spotifyConnectDelay)
                     .disabled(!hasOnboarded)
                 if viewmodel.spotifyConnectDelay {
                     Text("Offset is \(viewmodel.spotifyConnectDelayCount) ms")
                     if viewmodel.spotifyConnectDelayCount != 3000 {
                         Button("Increase Offset to \(viewmodel.spotifyConnectDelayCount+100)") {
                             viewmodel.spotifyConnectDelayCount = viewmodel.spotifyConnectDelayCount + 100
                         }
                     }
                     if viewmodel.spotifyConnectDelayCount != 300 {
                         Button("Decrease Offset to \(viewmodel.spotifyConnectDelayCount-100)") {
                             viewmodel.spotifyConnectDelayCount = viewmodel.spotifyConnectDelayCount - 100
                         }
                     }
                 }
                 Divider()
             }
>>>>>>> fd10947e
            Button("Settings") {
                openWindow(id: "onboarding")
                NSApplication.shared.activate(ignoringOtherApps: true)
                // send notification to check auth
                NotificationCenter.default.post(name: Notification.Name("didClickSettings"), object: nil)
            }.keyboardShortcut("s")
            LaunchAtLogin.Toggle()
            .disabled(!hasOnboarded)
            .keyboardShortcut("l")
            Button("Check for Updates…", action: {viewmodel.updaterController.checkForUpdates(nil)})
                .disabled(!viewmodel.canCheckForUpdates)
                .keyboardShortcut("u")
            Button("Quit") {
                NSApplication.shared.terminate(nil)
            }.keyboardShortcut("q")
        } , label: {
            // Text(Image) Doesn't render propertly in MenubarExtra. Stupid Apple. Must resort to if/else
            Group {
                if let menuBarTitle {
                    Text(menuBarTitle)
                } else {
                    Image(systemName: "music.note.list")
                }
            }
                .onChange(of: showLyrics) { newShowLyricsIn in
                    print("ON CHANGE OF SHOW LYRICS")
                    if newShowLyricsIn {
                        viewmodel.startLyricUpdater(appleMusicOrSpotify: spotifyOrAppleMusic)
                    } else {
                        viewmodel.stopLyricUpdater()
                    }
                }
                .onAppear {
                    if viewmodel.cookie.count == 0 {
                        hasOnboarded = false
                    }
                    guard hasOnboarded else {
                        NSApplication.shared.activate(ignoringOtherApps: true)
                        openWindow(id: "onboarding")
                        return
                    }
                    guard let isRunning = spotifyOrAppleMusic ? viewmodel.appleMusicScript?.isRunning : viewmodel.spotifyScript?.isRunning, isRunning else {
                        return
                    }
                    print("Application just started. lets check whats playing")
                    if  spotifyOrAppleMusic ? viewmodel.appleMusicScript?.playerState == .playing :  viewmodel.spotifyScript?.playerState == .playing {
                        viewmodel.isPlaying = true
                    }
                    if spotifyOrAppleMusic {
                        Task {
                            let status = await viewmodel.requestMusicKitAuthorization()
                            print("APP STARTUP MusicKit auth status is \(status)")
                            
                            if status != .authorized {
                                hasOnboarded = false
                            }
                        }
                        let target = NSAppleEventDescriptor(bundleIdentifier: "com.apple.Music")
                        guard AEDeterminePermissionToAutomateTarget(target.aeDesc, typeWildCard, typeWildCard, true) == 0 else {
                            hasOnboarded = false
                            return
                        }
                        if let currentTrackName = viewmodel.appleMusicScript?.currentTrack?.name, let currentArtistName = viewmodel.appleMusicScript?.currentTrack?.artist {
                            // Don't set currentlyPlaying here: the persistentID change triggers the appleMusicFetch which will set spotify's currentlyPlaying
                            if currentTrackName == "" {
                                viewmodel.currentlyPlayingName = nil
                                viewmodel.currentlyPlayingArtist = nil
                            } else {
                                viewmodel.currentlyPlayingName = currentTrackName
                                viewmodel.currentlyPlayingArtist = currentArtistName
                            }
                            print("ON APPEAR HAS UPDATED APPLE MUSIC SONG ID")
                            viewmodel.currentlyPlayingAppleMusicPersistentID = viewmodel.appleMusicScript?.currentTrack?.persistentID
                        }
                    } else {
                        let target = NSAppleEventDescriptor(bundleIdentifier: "com.spotify.client")
                        guard AEDeterminePermissionToAutomateTarget(target.aeDesc, typeWildCard, typeWildCard, true) == 0 else {
                            hasOnboarded = false
                            return
                        }
                        if let currentTrack = viewmodel.spotifyScript?.currentTrack?.spotifyUrl?.components(separatedBy: ":").last, let currentTrackName = viewmodel.spotifyScript?.currentTrack?.name, let currentArtistName =  viewmodel.spotifyScript?.currentTrack?.artist, currentTrack != "", currentTrackName != "" {
                            viewmodel.currentlyPlaying = currentTrack
                            viewmodel.currentlyPlayingName = currentTrackName
                            viewmodel.currentlyPlayingArtist = currentArtistName
                            print(currentTrack)
                        }
                    }
                }
                .onReceive(DistributedNotificationCenter.default().publisher(for: Notification.Name(rawValue:  "com.apple.Music.playerInfo")), perform: { notification in
                    guard spotifyOrAppleMusic == true else {
                        print("#TODO we are still listening to apple music playback state changes even when user selected Spotify")
                        return
                    }
                    print("playback changed in apple music")
                    if notification.userInfo?["Player State"] as? String == "Playing" {
                        print("is playing")
                        viewmodel.isPlaying = true
                    } else {
                        print("paused. timer canceled")
                        viewmodel.isPlaying = false
                        // manually cancels the lyric-updater task bc media is paused
                    }
                    /*let currentlyPlaying = (notification.userInfo?["Track ID"] as? String)?.components(separatedBy: ":").last*/
                    let currentlyPlayingName = (notification.userInfo?["Name"] as? String)
                    //viewmodel.currentlyPlaying = nil
                    if currentlyPlayingName == "" {
                        viewmodel.currentlyPlayingName = nil
                        viewmodel.currentlyPlayingArtist = nil
                    } else {
                        viewmodel.currentlyPlayingName = currentlyPlayingName
                        viewmodel.currentlyPlayingArtist = (notification.userInfo?["Artist"] as? String)
                    }
                    viewmodel.currentlyPlayingAppleMusicPersistentID = viewmodel.appleMusicScript?.currentTrack?.persistentID
                })
                .onReceive(DistributedNotificationCenter.default().publisher(for: Notification.Name(rawValue:  "com.spotify.client.PlaybackStateChanged")), perform: { notification in
                    guard spotifyOrAppleMusic == false else {
                        print("#TODO we are still listening to spotify playback state changes even when user selected Apple Music")
                        return
                    }
                    print("playback changed in spotify")
                    if notification.userInfo?["Player State"] as? String == "Playing" {
                        print("is playing")
                        viewmodel.isPlaying = true
                    } else {
                        print("paused. timer canceled")
                        viewmodel.isPlaying = false
                        // manually cancels the lyric-updater task bc media is paused
                    }
                    let currentlyPlaying = (notification.userInfo?["Track ID"] as? String)?.components(separatedBy: ":").last
                    let currentlyPlayingName = (notification.userInfo?["Name"] as? String)
                    if currentlyPlaying != "", currentlyPlayingName != "" {
                        viewmodel.currentlyPlaying = currentlyPlaying
                        viewmodel.currentlyPlayingName = currentlyPlayingName
                        viewmodel.currentlyPlayingArtist = (notification.userInfo?["Artist"] as? String)
                    }
                })
                .onChange(of: spotifyOrAppleMusic) { newSpotifyorAppleMusic in
                    hasOnboarded = false
                }
                .onChange(of: hasOnboarded) { newHasOnboarded in
                    if newHasOnboarded {
                        guard let isRunning = spotifyOrAppleMusic ? viewmodel.appleMusicScript?.isRunning : viewmodel.spotifyScript?.isRunning, isRunning else {
                                viewmodel.isPlaying = false
                                viewmodel.currentlyPlaying = nil
                                viewmodel.currentlyPlayingName = nil
                                viewmodel.currentlyPlayingArtist = nil
                                viewmodel.currentlyPlayingAppleMusicPersistentID = nil
                            return
                        }
                        print("Application just started (finished onboarding). lets check whats playing")
                        if  spotifyOrAppleMusic ? viewmodel.appleMusicScript?.playerState == .playing :  viewmodel.spotifyScript?.playerState == .playing {
                            viewmodel.isPlaying = true
                        }
                        if spotifyOrAppleMusic {
                            if let currentTrackName = viewmodel.appleMusicScript?.currentTrack?.name, let currentArtistName = viewmodel.appleMusicScript?.currentTrack?.artist {
                                // Don't set currentlyPlaying here: the persistentID change triggers the appleMusicFetch which will set spotify's currentlyPlaying
                                if currentTrackName == "" {
                                    viewmodel.currentlyPlayingName = nil
                                    viewmodel.currentlyPlayingArtist = nil
                                } else {
                                    viewmodel.currentlyPlayingName = currentTrackName
                                    viewmodel.currentlyPlayingArtist = currentArtistName
                                }
                                print("ON APPEAR HAS UPDATED APPLE MUSIC SONG ID")
                                viewmodel.currentlyPlayingAppleMusicPersistentID = viewmodel.appleMusicScript?.currentTrack?.persistentID
                            }
                        } else {
                            if let currentTrack = viewmodel.spotifyScript?.currentTrack?.spotifyUrl?.components(separatedBy: ":").last, let currentTrackName = viewmodel.spotifyScript?.currentTrack?.name, let currentArtistName =  viewmodel.spotifyScript?.currentTrack?.artist, currentTrack != "", currentTrackName != "" {
                                viewmodel.currentlyPlaying = currentTrack
                                viewmodel.currentlyPlayingName = currentTrackName
                                viewmodel.currentlyPlayingArtist = currentArtistName
                                print(currentTrack)
                            }
                        }
                        viewmodel.startLyricUpdater(appleMusicOrSpotify: spotifyOrAppleMusic)
                    } else {
                        viewmodel.stopLyricUpdater()
                    }
                }
                .onChange(of: viewmodel.cookie) { newCookie in
                    viewmodel.accessToken = nil
                }
                .onChange(of: viewmodel.isPlaying) { nowPlaying in
                    if nowPlaying, viewmodel.showLyrics, hasOnboarded {
                        if !viewmodel.currentlyPlayingLyrics.isEmpty  {
                            print("timer started for spotify change, lyrics not nil")
                            viewmodel.startLyricUpdater(appleMusicOrSpotify: spotifyOrAppleMusic)
                        }
                    } else {
                        viewmodel.stopLyricUpdater()
                    }
                }
                .task(id: viewmodel.currentlyPlayingAppleMusicPersistentID) {
                    if viewmodel.currentlyPlayingAppleMusicPersistentID != nil {
                        // reset the store playback id so that the nil check actually works later
                        viewmodel.appleMusicStorePlaybackID = nil
                        await viewmodel.appleMusicStarter()
                    }
                }
                .onChange(of: viewmodel.currentlyPlaying) { nowPlaying in
                    print("song change")
                    viewmodel.currentlyPlayingLyricsIndex = nil
                    viewmodel.currentlyPlayingLyrics = []
                    Task {
                        if let nowPlaying, let currentlyPlayingName = viewmodel.currentlyPlayingName, let lyrics = await viewmodel.fetch(for: nowPlaying, currentlyPlayingName, spotifyOrAppleMusic) {
                            viewmodel.currentlyPlayingLyrics = lyrics
                            viewmodel.lyricsIsEmptyPostLoad = lyrics.isEmpty
                            if viewmodel.isPlaying, !viewmodel.currentlyPlayingLyrics.isEmpty, viewmodel.showLyrics, hasOnboarded {
                                print("STARTING UPDATER")
                                viewmodel.startLyricUpdater(appleMusicOrSpotify: spotifyOrAppleMusic)
                            }
                        }
                    }
                }
        })
        if #available(macOS 14.0, *) {
            Window("Lyric Fever: Fullscreen", id: "fullscreen") {
                FullscreenView()
                    .preferredColorScheme(.dark)
                    .environmentObject(viewmodel)
                    .onReceive(NotificationCenter.default.publisher(for: NSWindow.willCloseNotification)) { newValue in
                        viewmodel.fullscreen = false
                    }
            }
        }
        Window("Lyric Fever: Onboarding", id: "onboarding") { // << here !!
            OnboardingWindow().frame(minWidth: 700, maxWidth: 700, minHeight: 600, maxHeight: 600, alignment: .center)
                .preferredColorScheme(.dark)
        }.windowResizability(.contentSize)
            .windowStyle(.hiddenTitleBar)
    }
    
    var songTitle: String {
        if let currentlyPlayingName = viewmodel.currentlyPlayingName, let currentlyPlayingArtist = viewmodel.currentlyPlayingArtist {
            return "Now \(viewmodel.isPlaying ? "Playing" : "Paused"): \(currentlyPlayingName) - \(currentlyPlayingArtist)".trunc(length: truncationLength)
        }
        return "Open \(spotifyOrAppleMusic ? "Apple Music" : "Spotify" )!"
    }
    
    var menuBarTitle: String? {
        // Update message takes priority
        if viewmodel.mustUpdateUrgent {
            return "⚠️ Please Update (Click Check Updates)".trunc(length: truncationLength)
        } else if hasOnboarded {
            // Try to work through lyric logic if onboarded
            if viewmodel.isPlaying, viewmodel.showLyrics, let currentlyPlayingLyricsIndex = viewmodel.currentlyPlayingLyricsIndex {
                return viewmodel.currentlyPlayingLyrics[currentlyPlayingLyricsIndex].words.trunc(length: truncationLength)
            // Backup: Display name and artist
            } else if let currentlyPlayingName = viewmodel.currentlyPlayingName, let currentlyPlayingArtist = viewmodel.currentlyPlayingArtist {
                return "Now \(viewmodel.isPlaying ? "Playing" : "Paused"): \(currentlyPlayingName) - \(currentlyPlayingArtist)".trunc(length: truncationLength)
            }
            // Onboarded but app is not open
            return nil
        } else {
            // Hasn't onboarded
            return "⚠️ Please Complete Onboarding Process (Click Settings)".trunc(length: truncationLength)
        }
        
    }
}

extension String {
  // https://gist.github.com/budidino/8585eecd55fd4284afaaef762450f98e
  func trunc(length: Int, trailing: String = "…") -> String {
    return (self.count > length) ? self.prefix(length) + trailing : self
  }
}<|MERGE_RESOLUTION|>--- conflicted
+++ resolved
@@ -49,19 +49,7 @@
                 }
                 .keyboardShortcut("r")
             }
-<<<<<<< HEAD
-            Button(viewmodel.showLyrics ? "Don't Show Lyrics" : "Show Lyrics") {
-                if viewmodel.showLyrics {
-                    viewmodel.showLyrics = false
-                    viewmodel.stopLyricUpdater()
-                } else {
-                    viewmodel.showLyrics = true
-                    viewmodel.startLyricUpdater(appleMusicOrSpotify: spotifyOrAppleMusic)
-                }
-            }
-=======
             Toggle("Show Lyrics", isOn: $showLyrics)
->>>>>>> fd10947e
             .disabled(!hasOnboarded)
             .keyboardShortcut("h")
             Divider()
@@ -79,7 +67,6 @@
                 .keyboardShortcut("-")
             }
             Divider()
-<<<<<<< HEAD
             if #available(macOS 14.0, *) {
                 if spotifyOrAppleMusic {
                     Text("Switch to Spotify to use fullscreen")
@@ -99,7 +86,6 @@
                 Text("Update to macOS 14.0 to use fullscreen")
             }
             Divider()
-=======
             if !spotifyOrAppleMusic {
                  Toggle("Spotify Connect Audio Delay", isOn: $viewmodel.spotifyConnectDelay)
                      .disabled(!hasOnboarded)
@@ -118,7 +104,6 @@
                  }
                  Divider()
              }
->>>>>>> fd10947e
             Button("Settings") {
                 openWindow(id: "onboarding")
                 NSApplication.shared.activate(ignoringOtherApps: true)
