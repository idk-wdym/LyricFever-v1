//
//  SpotifyLyricsInMenubarApp.swift
//  SpotifyLyricsInMenubar
//
//  Created by Avi Wadhwa on 26/07/23.
//

import SwiftUI
#if canImport(Translation)
import Translation
#endif
import LaunchAtLogin


class translationConfigObject: ObservableObject {
    @Published private var _translationConfig: Any?
    @available(macOS 15, *)
    var translationConfig: TranslationSession.Configuration? {
        get { return _translationConfig as? TranslationSession.Configuration }
        set { _translationConfig = newValue }
    }
}

@main
struct SpotifyLyricsInMenubarApp: App {
    @StateObject var viewmodel = viewModel.shared
    // True: means Apple Music, False: Spotify
    @AppStorage("spotifyOrAppleMusic") var spotifyOrAppleMusic: Bool = false
    @AppStorage("hasOnboarded") var hasOnboarded: Bool = false
    @AppStorage("truncationLength") var truncationLength: Int = 40
    @StateObject var translationConfigObject: translationConfigObject = .init()
    @Environment(\.openWindow) var openWindow
    var body: some Scene {
        MenuBarExtra(content: {
            Text(songTitle)
            Divider()
            if let currentlyPlaying = viewmodel.currentlyPlaying, let currentlyPlayingName = viewmodel.currentlyPlayingName {
                Text(!viewmodel.currentlyPlayingLyrics.isEmpty ? "Lyrics Found 😃" : "No Lyrics Found ☹️")
                Button(viewmodel.currentlyPlayingLyrics.isEmpty ? "Check For Lyrics Again" : "Refresh Lyrics") {
                    
                    Task {
                        if spotifyOrAppleMusic {
                            try await viewmodel.appleMusicNetworkFetch()
                        }
                        viewmodel.currentlyPlayingLyrics = try await viewmodel.fetchNetworkLyrics(for: currentlyPlaying, currentlyPlayingName, spotifyOrAppleMusic)
<<<<<<< HEAD
                        if viewmodel.translate {
                            if #available(macOS 15, *) {
                                translationConfigObject.translationConfig?.invalidate()
                            }
                        }
=======
                        viewmodel.lyricsIsEmptyPostLoad = viewmodel.currentlyPlayingLyrics.isEmpty
>>>>>>> d8dd5016
                        print("HELLOO")
                        if viewmodel.isPlaying, !viewmodel.currentlyPlayingLyrics.isEmpty, viewmodel.showLyrics, hasOnboarded {
                            viewmodel.startLyricUpdater(appleMusicOrSpotify: spotifyOrAppleMusic)
                        }
                    }
                }
                .keyboardShortcut("r")
            // Special case where Apple Music -> Spotify ID matching fails (perhaps Apple Music music was not the media in foreground, network failure, genuine no match)
            // Apple Music Persistent ID exists but Spotify ID (currently playing) is nil
            } else if viewmodel.currentlyPlayingAppleMusicPersistentID != nil, viewmodel.currentlyPlaying == nil {
                Text("No Lyrics (Couldn't find Spotify ID) ☹️")
                Button("Check For Lyrics Again") {
                    Task {
                        // Fetch updates the currentlyPlaying ID which will call Lyric Updater
                        try await viewmodel.appleMusicFetch()
                    }
                }
                .keyboardShortcut("r")
            }
            Toggle("Show Lyrics", isOn: $viewmodel.showLyrics)
            .disabled(!hasOnboarded)
            .keyboardShortcut("h")
            Divider()
            if #available(macOS 15, *) {
                if viewmodel.translate {
                    Text(!viewmodel.translatedLyric.isEmpty ? "Translated Lyrics 😃" : "No Translation ☹️")
                }
                Toggle("Translate To \(Locale.current.localizedString(forLanguageCode: Bundle.main.preferredLocalizations[0])!)", isOn: $viewmodel.translate)
                .disabled(!hasOnboarded)
            }
            else {
                Text("Update to macOS 15 to enable translation")
            }
            Divider()
            Text("Menubar Size is \(truncationLength)")
            if truncationLength != 60 {
                Button("Increase Size to \(truncationLength+10) ") {
                    truncationLength = truncationLength + 10
                }
                .keyboardShortcut("+")
            }
            if truncationLength != 30 {
                Button("Decrease Size to \(truncationLength-10)") {
                    truncationLength = truncationLength - 10
                }
                .keyboardShortcut("-")
            }
            Divider()
            if #available(macOS 14.0, *) {
                if spotifyOrAppleMusic {
                    Text("Switch to Spotify to use fullscreen")
                } else {
                    Button("Fullscreen") {
                        openWindow(id: "fullscreen")
                        NSApplication.shared.activate(ignoringOtherApps: true)
                        viewmodel.fullscreen = true
                        if viewmodel.isPlaying, !viewmodel.currentlyPlayingLyrics.isEmpty, viewmodel.showLyrics {
                            viewmodel.stopLyricUpdater()
                            viewmodel.startLyricUpdater(appleMusicOrSpotify: spotifyOrAppleMusic)
                        }
                    }
                    .disabled(!hasOnboarded)
                }
            } else {
                Text("Update to macOS 14.0 to use fullscreen")
            }
            Divider()
            if !spotifyOrAppleMusic {
                 Toggle("Spotify Connect Audio Delay", isOn: $viewmodel.spotifyConnectDelay)
                     .disabled(!hasOnboarded)
                 if viewmodel.spotifyConnectDelay {
                     Text("Offset is \(viewmodel.spotifyConnectDelayCount) ms")
                     if viewmodel.spotifyConnectDelayCount != 3000 {
                         Button("Increase Offset to \(viewmodel.spotifyConnectDelayCount+100)") {
                             viewmodel.spotifyConnectDelayCount = viewmodel.spotifyConnectDelayCount + 100
                         }
                     }
                     if viewmodel.spotifyConnectDelayCount != 300 {
                         Button("Decrease Offset to \(viewmodel.spotifyConnectDelayCount-100)") {
                             viewmodel.spotifyConnectDelayCount = viewmodel.spotifyConnectDelayCount - 100
                         }
                     }
                 }
                 Divider()
             }
            Button("Settings") {
                openWindow(id: "onboarding")
                NSApplication.shared.activate(ignoringOtherApps: true)
                // send notification to check auth
                NotificationCenter.default.post(name: Notification.Name("didClickSettings"), object: nil)
            }.keyboardShortcut("s")
            LaunchAtLogin.Toggle()
            .disabled(!hasOnboarded)
            .keyboardShortcut("l")
            Button("Check for Updates…", action: {viewmodel.updaterController.checkForUpdates(nil)})
                .disabled(!viewmodel.canCheckForUpdates)
                .keyboardShortcut("u")
            Button("Quit") {
                NSApplication.shared.terminate(nil)
            }.keyboardShortcut("q")
        } , label: {
            // Text(Image) Doesn't render propertly in MenubarExtra. Stupid Apple. Must resort to if/else
            Group {
                if let menuBarTitle {
                    Text(menuBarTitle)
                } else {
                    Image(systemName: "music.note.list")
                }
            }
                .onChange(of: viewmodel.showLyrics) { newShowLyricsIn in
                    print("ON CHANGE OF SHOW LYRICS")
                    if newShowLyricsIn {
                        viewmodel.startLyricUpdater(appleMusicOrSpotify: spotifyOrAppleMusic)
                    } else {
                        viewmodel.stopLyricUpdater()
                    }
                }
                .onAppear {
                    if viewmodel.cookie.count == 0 {
                        hasOnboarded = false
                    }
                    guard hasOnboarded else {
                        NSApplication.shared.activate(ignoringOtherApps: true)
                        openWindow(id: "onboarding")
                        return
                    }
                    guard let isRunning = spotifyOrAppleMusic ? viewmodel.appleMusicScript?.isRunning : viewmodel.spotifyScript?.isRunning, isRunning else {
                        return
                    }
                    print("Application just started. lets check whats playing")
                    if  spotifyOrAppleMusic ? viewmodel.appleMusicScript?.playerState == .playing :  viewmodel.spotifyScript?.playerState == .playing {
                        viewmodel.isPlaying = true
                    }
                    if spotifyOrAppleMusic {
                        Task {
                            let status = await viewmodel.requestMusicKitAuthorization()
                            print("APP STARTUP MusicKit auth status is \(status)")
                            
                            if status != .authorized {
                                hasOnboarded = false
                            }
                        }
                        let target = NSAppleEventDescriptor(bundleIdentifier: "com.apple.Music")
                        guard AEDeterminePermissionToAutomateTarget(target.aeDesc, typeWildCard, typeWildCard, true) == 0 else {
                            hasOnboarded = false
                            return
                        }
                        if let currentTrackName = viewmodel.appleMusicScript?.currentTrack?.name, let currentArtistName = viewmodel.appleMusicScript?.currentTrack?.artist {
                            // Don't set currentlyPlaying here: the persistentID change triggers the appleMusicFetch which will set spotify's currentlyPlaying
                            if currentTrackName == "" {
                                viewmodel.currentlyPlayingName = nil
                                viewmodel.currentlyPlayingArtist = nil
                            } else {
                                viewmodel.currentlyPlayingName = currentTrackName
                                viewmodel.currentlyPlayingArtist = currentArtistName
                            }
                            print("ON APPEAR HAS UPDATED APPLE MUSIC SONG ID")
                            viewmodel.currentlyPlayingAppleMusicPersistentID = viewmodel.appleMusicScript?.currentTrack?.persistentID
                        }
                    } else {
                        let target = NSAppleEventDescriptor(bundleIdentifier: "com.spotify.client")
                        guard AEDeterminePermissionToAutomateTarget(target.aeDesc, typeWildCard, typeWildCard, true) == 0 else {
                            hasOnboarded = false
                            return
                        }
                        if let currentTrack = viewmodel.spotifyScript?.currentTrack?.spotifyUrl?.components(separatedBy: ":").last, let currentTrackName = viewmodel.spotifyScript?.currentTrack?.name, let currentArtistName =  viewmodel.spotifyScript?.currentTrack?.artist, currentTrack != "", currentTrackName != "" {
                            viewmodel.currentlyPlaying = currentTrack
                            viewmodel.currentlyPlayingName = currentTrackName
                            viewmodel.currentlyPlayingArtist = currentArtistName
                            print(currentTrack)
                        }
                    }
                }
                .onReceive(DistributedNotificationCenter.default().publisher(for: Notification.Name(rawValue:  "com.apple.Music.playerInfo")), perform: { notification in
                    guard spotifyOrAppleMusic == true else {
                        print("#TODO we are still listening to apple music playback state changes even when user selected Spotify")
                        return
                    }
                    print("playback changed in apple music")
                    if notification.userInfo?["Player State"] as? String == "Playing" {
                        print("is playing")
                        viewmodel.isPlaying = true
                    } else {
                        print("paused. timer canceled")
                        viewmodel.isPlaying = false
                        // manually cancels the lyric-updater task bc media is paused
                    }
                    /*let currentlyPlaying = (notification.userInfo?["Track ID"] as? String)?.components(separatedBy: ":").last*/
                    let currentlyPlayingName = (notification.userInfo?["Name"] as? String)
                    //viewmodel.currentlyPlaying = nil
                    if currentlyPlayingName == "" {
                        viewmodel.currentlyPlayingName = nil
                        viewmodel.currentlyPlayingArtist = nil
                    } else {
                        viewmodel.currentlyPlayingName = currentlyPlayingName
                        viewmodel.currentlyPlayingArtist = (notification.userInfo?["Artist"] as? String)
                    }
                    viewmodel.currentlyPlayingAppleMusicPersistentID = viewmodel.appleMusicScript?.currentTrack?.persistentID
                })
                .onReceive(DistributedNotificationCenter.default().publisher(for: Notification.Name(rawValue:  "com.spotify.client.PlaybackStateChanged")), perform: { notification in
                    guard spotifyOrAppleMusic == false else {
                        print("#TODO we are still listening to spotify playback state changes even when user selected Apple Music")
                        return
                    }
                    print("playback changed in spotify")
                    if notification.userInfo?["Player State"] as? String == "Playing" {
                        print("is playing")
                        viewmodel.isPlaying = true
                    } else {
                        print("paused. timer canceled")
                        viewmodel.isPlaying = false
                        // manually cancels the lyric-updater task bc media is paused
                    }
                    let currentlyPlaying = (notification.userInfo?["Track ID"] as? String)?.components(separatedBy: ":").last
                    let currentlyPlayingName = (notification.userInfo?["Name"] as? String)
                    if currentlyPlaying != "", currentlyPlayingName != "" {
                        viewmodel.currentlyPlaying = currentlyPlaying
                        viewmodel.currentlyPlayingName = currentlyPlayingName
                        viewmodel.currentlyPlayingArtist = (notification.userInfo?["Artist"] as? String)
                    }
                })
                .complexModifier {
                    if #available(macOS 15.0, *) {
                        $0.translationTask(translationConfigObject.translationConfig) { session in
                            print("translation task called")
                            do {
                                print("translation task called in do")
                                let requests = viewModel.shared.currentlyPlayingLyrics.map { TranslationSession.Request(sourceText: $0.words, clientIdentifier: $0.id.uuidString) }
                                let response = try await session.translations(from: requests)
                                if response.count == viewmodel.currentlyPlayingLyrics.count {
//                                    viewmodel.translateSource = response
                                    viewmodel.translatedLyric = response.map {
                                        $0.targetText
                                    }
                                }
                                print(response)
                                
                            } catch {
                                print(error)
                            }
                        }
                        .onChange(of: viewmodel.translate) { newTranslate in
                            if newTranslate {
                                if translationConfigObject.translationConfig == nil {
                                    // required for newjeans: cool with you (too much english, apple translation can't pick up the language correctly)
                                    //                                    translationConfigObject.translationConfig = TranslationSession.Configuration(source: Locale.Language.init(identifier: "ko"), target: Locale.Language.systemLanguages.first!)
                                    // required for most hindi songs: lyrics are written in english script and apple translation is very stupid
//                                    translationConfigObject.translationConfig = TranslationSession.Configuration(source: Locale.Language.init(identifier: "hi_IN"), target: Locale.Language.systemLanguages.first!)
                                    // good backup for now, doesn't replace english songs with french
                                    translationConfigObject.translationConfig = TranslationSession.Configuration(target: Locale.Language.systemLanguages.first!)
                                    // TODO: update translationConfig on song change, pickup song language from spotify and feed it as source locale
                                    return
                                }
                                translationConfigObject.translationConfig?.invalidate()
                            } else {
                                translationConfigObject.translationConfig = nil
                            }
                        }
                        
                    }
                    else {
                        $0
                    }
                }
//                .translationTask(translationConfig) { session in
//                    print("translation task called")
//                    do {
//                        print("translation task called in do")
//                        let requests = viewModel.shared.currentlyPlayingLyrics.map { TranslationSession.Request(sourceText: $0.words, clientIdentifier: $0.id.uuidString) }
//                        let response = try await session.translations(from: requests)
//                        if response.count == viewmodel.currentlyPlayingLyrics.count {
//                            viewmodel.translatedLyric = response.map {
//                                $0.targetText
//                            }
//                        }
//                        print(response)
//                        
//                    } catch {
//                        print(error)
//                    }
//                }
//                .onChange(of: viewmodel.translate) { newTranslate in
//                    if newTranslate {
//                        if translationConfig == nil {
//                            translationConfig = TranslationSession.Configuration()
//                            return
//                        }
//                        translationConfig?.invalidate()
//                    } else {
//                        translationConfig = nil
//                    }
//                }
                .onChange(of: spotifyOrAppleMusic) { newSpotifyorAppleMusic in
                    hasOnboarded = false
                }
                .onChange(of: hasOnboarded) { newHasOnboarded in
                    if newHasOnboarded {
                        guard let isRunning = spotifyOrAppleMusic ? viewmodel.appleMusicScript?.isRunning : viewmodel.spotifyScript?.isRunning, isRunning else {
                                viewmodel.isPlaying = false
                                viewmodel.currentlyPlaying = nil
                                viewmodel.currentlyPlayingName = nil
                                viewmodel.currentlyPlayingArtist = nil
                                viewmodel.currentlyPlayingAppleMusicPersistentID = nil
                            return
                        }
                        print("Application just started (finished onboarding). lets check whats playing")
                        if  spotifyOrAppleMusic ? viewmodel.appleMusicScript?.playerState == .playing :  viewmodel.spotifyScript?.playerState == .playing {
                            viewmodel.isPlaying = true
                        }
                        if spotifyOrAppleMusic {
                            if let currentTrackName = viewmodel.appleMusicScript?.currentTrack?.name, let currentArtistName = viewmodel.appleMusicScript?.currentTrack?.artist {
                                // Don't set currentlyPlaying here: the persistentID change triggers the appleMusicFetch which will set spotify's currentlyPlaying
                                if currentTrackName == "" {
                                    viewmodel.currentlyPlayingName = nil
                                    viewmodel.currentlyPlayingArtist = nil
                                } else {
                                    viewmodel.currentlyPlayingName = currentTrackName
                                    viewmodel.currentlyPlayingArtist = currentArtistName
                                }
                                print("ON APPEAR HAS UPDATED APPLE MUSIC SONG ID")
                                viewmodel.currentlyPlayingAppleMusicPersistentID = viewmodel.appleMusicScript?.currentTrack?.persistentID
                            }
                        } else {
                            if let currentTrack = viewmodel.spotifyScript?.currentTrack?.spotifyUrl?.components(separatedBy: ":").last, let currentTrackName = viewmodel.spotifyScript?.currentTrack?.name, let currentArtistName =  viewmodel.spotifyScript?.currentTrack?.artist, currentTrack != "", currentTrackName != "" {
                                viewmodel.currentlyPlaying = currentTrack
                                viewmodel.currentlyPlayingName = currentTrackName
                                viewmodel.currentlyPlayingArtist = currentArtistName
                                print(currentTrack)
                            }
                        }
                        viewmodel.startLyricUpdater(appleMusicOrSpotify: spotifyOrAppleMusic)
                    } else {
                        viewmodel.stopLyricUpdater()
                    }
                }
                .onChange(of: viewmodel.cookie) { newCookie in
                    viewmodel.accessToken = nil
                }
                .onChange(of: viewmodel.isPlaying) { nowPlaying in
                    if nowPlaying, viewmodel.showLyrics, hasOnboarded {
                        if !viewmodel.currentlyPlayingLyrics.isEmpty  {
                            print("timer started for spotify change, lyrics not nil")
                            viewmodel.startLyricUpdater(appleMusicOrSpotify: spotifyOrAppleMusic)
                        }
                    } else {
                        viewmodel.stopLyricUpdater()
                    }
                }
                .task(id: viewmodel.currentlyPlayingAppleMusicPersistentID) {
                    if viewmodel.currentlyPlayingAppleMusicPersistentID != nil {
                        // reset the store playback id so that the nil check actually works later
                        viewmodel.appleMusicStorePlaybackID = nil
                        await viewmodel.appleMusicStarter()
                    }
                }
                .onChange(of: viewmodel.currentlyPlaying) { nowPlaying in
                    print("song change")
                    viewmodel.currentlyPlayingLyricsIndex = nil
                    viewmodel.currentlyPlayingLyrics = []
                    viewmodel.translatedLyric = []
                    Task {
                        if let nowPlaying, let currentlyPlayingName = viewmodel.currentlyPlayingName, let lyrics = await viewmodel.fetch(for: nowPlaying, currentlyPlayingName, spotifyOrAppleMusic) {
                            viewmodel.currentlyPlayingLyrics = lyrics
<<<<<<< HEAD
                            if viewmodel.translate {
                                if #available(macOS 15, *) {
                                    translationConfigObject.translationConfig?.invalidate()
                                }
                            }
                            if viewmodel.isPlaying, !viewmodel.currentlyPlayingLyrics.isEmpty, showLyrics, hasOnboarded {
=======
                            viewmodel.lyricsIsEmptyPostLoad = lyrics.isEmpty
                            if viewmodel.isPlaying, !viewmodel.currentlyPlayingLyrics.isEmpty, viewmodel.showLyrics, hasOnboarded {
>>>>>>> d8dd5016
                                print("STARTING UPDATER")
                                viewmodel.startLyricUpdater(appleMusicOrSpotify: spotifyOrAppleMusic)
                            }
                        }
                    }
                }
        })
        if #available(macOS 14.0, *) {
            Window("Lyric Fever: Fullscreen", id: "fullscreen") {
                FullscreenView()
                    .preferredColorScheme(.dark)
                    .environmentObject(viewmodel)
                    .onReceive(NotificationCenter.default.publisher(for: NSWindow.willCloseNotification)) { newValue in
                        viewmodel.fullscreen = false
                    }
            }
        }
        Window("Lyric Fever: Onboarding", id: "onboarding") { // << here !!
            OnboardingWindow().frame(minWidth: 700, maxWidth: 700, minHeight: 600, maxHeight: 600, alignment: .center)
                .preferredColorScheme(.dark)
        }.windowResizability(.contentSize)
            .windowStyle(.hiddenTitleBar)
    }
    
    var songTitle: String {
        if let currentlyPlayingName = viewmodel.currentlyPlayingName, let currentlyPlayingArtist = viewmodel.currentlyPlayingArtist {
            return "Now \(viewmodel.isPlaying ? "Playing" : "Paused"): \(currentlyPlayingName) - \(currentlyPlayingArtist)".trunc(length: truncationLength)
        }
        return "Open \(spotifyOrAppleMusic ? "Apple Music" : "Spotify" )!"
    }
    
    var menuBarTitle: String? {
        // Update message takes priority
        if viewmodel.mustUpdateUrgent {
            return "⚠️ Please Update (Click Check Updates)".trunc(length: truncationLength)
        } else if hasOnboarded {
            // Try to work through lyric logic if onboarded
<<<<<<< HEAD
            if viewmodel.isPlaying, showLyrics, let currentlyPlayingLyricsIndex = viewmodel.currentlyPlayingLyricsIndex {
                if viewmodel.translate, !viewmodel.translatedLyric.isEmpty {
                    return viewmodel.translatedLyric[currentlyPlayingLyricsIndex].trunc(length: truncationLength)
                } else {
                    return viewmodel.currentlyPlayingLyrics[currentlyPlayingLyricsIndex].words.trunc(length: truncationLength)
                }
=======
            if viewmodel.isPlaying, viewmodel.showLyrics, let currentlyPlayingLyricsIndex = viewmodel.currentlyPlayingLyricsIndex {
                return viewmodel.currentlyPlayingLyrics[currentlyPlayingLyricsIndex].words.trunc(length: truncationLength)
>>>>>>> d8dd5016
            // Backup: Display name and artist
            } else if let currentlyPlayingName = viewmodel.currentlyPlayingName, let currentlyPlayingArtist = viewmodel.currentlyPlayingArtist {
                return "Now \(viewmodel.isPlaying ? "Playing" : "Paused"): \(currentlyPlayingName) - \(currentlyPlayingArtist)".trunc(length: truncationLength)
            }
            // Onboarded but app is not open
            return nil
        } else {
            // Hasn't onboarded
            return "⚠️ Complete Setup (Click Settings)".trunc(length: truncationLength)
        }
        
    }
}

extension String {
  // https://gist.github.com/budidino/8585eecd55fd4284afaaef762450f98e
  func trunc(length: Int, trailing: String = "…") -> String {
    return (self.count > length) ? self.prefix(length) + trailing : self
  }
}

extension View {
    func complexModifier<V: View>(@ViewBuilder _ closure: (Self) -> V) -> some View {
        closure(self)
    }
}<|MERGE_RESOLUTION|>--- conflicted
+++ resolved
@@ -43,15 +43,12 @@
                             try await viewmodel.appleMusicNetworkFetch()
                         }
                         viewmodel.currentlyPlayingLyrics = try await viewmodel.fetchNetworkLyrics(for: currentlyPlaying, currentlyPlayingName, spotifyOrAppleMusic)
-<<<<<<< HEAD
                         if viewmodel.translate {
                             if #available(macOS 15, *) {
                                 translationConfigObject.translationConfig?.invalidate()
                             }
                         }
-=======
                         viewmodel.lyricsIsEmptyPostLoad = viewmodel.currentlyPlayingLyrics.isEmpty
->>>>>>> d8dd5016
                         print("HELLOO")
                         if viewmodel.isPlaying, !viewmodel.currentlyPlayingLyrics.isEmpty, viewmodel.showLyrics, hasOnboarded {
                             viewmodel.startLyricUpdater(appleMusicOrSpotify: spotifyOrAppleMusic)
@@ -415,17 +412,13 @@
                     Task {
                         if let nowPlaying, let currentlyPlayingName = viewmodel.currentlyPlayingName, let lyrics = await viewmodel.fetch(for: nowPlaying, currentlyPlayingName, spotifyOrAppleMusic) {
                             viewmodel.currentlyPlayingLyrics = lyrics
-<<<<<<< HEAD
                             if viewmodel.translate {
                                 if #available(macOS 15, *) {
                                     translationConfigObject.translationConfig?.invalidate()
                                 }
                             }
-                            if viewmodel.isPlaying, !viewmodel.currentlyPlayingLyrics.isEmpty, showLyrics, hasOnboarded {
-=======
                             viewmodel.lyricsIsEmptyPostLoad = lyrics.isEmpty
                             if viewmodel.isPlaying, !viewmodel.currentlyPlayingLyrics.isEmpty, viewmodel.showLyrics, hasOnboarded {
->>>>>>> d8dd5016
                                 print("STARTING UPDATER")
                                 viewmodel.startLyricUpdater(appleMusicOrSpotify: spotifyOrAppleMusic)
                             }
@@ -463,17 +456,12 @@
             return "⚠️ Please Update (Click Check Updates)".trunc(length: truncationLength)
         } else if hasOnboarded {
             // Try to work through lyric logic if onboarded
-<<<<<<< HEAD
-            if viewmodel.isPlaying, showLyrics, let currentlyPlayingLyricsIndex = viewmodel.currentlyPlayingLyricsIndex {
+            if viewmodel.isPlaying, viewmodel.showLyrics, let currentlyPlayingLyricsIndex = viewmodel.currentlyPlayingLyricsIndex {
                 if viewmodel.translate, !viewmodel.translatedLyric.isEmpty {
                     return viewmodel.translatedLyric[currentlyPlayingLyricsIndex].trunc(length: truncationLength)
                 } else {
                     return viewmodel.currentlyPlayingLyrics[currentlyPlayingLyricsIndex].words.trunc(length: truncationLength)
                 }
-=======
-            if viewmodel.isPlaying, viewmodel.showLyrics, let currentlyPlayingLyricsIndex = viewmodel.currentlyPlayingLyricsIndex {
-                return viewmodel.currentlyPlayingLyrics[currentlyPlayingLyricsIndex].words.trunc(length: truncationLength)
->>>>>>> d8dd5016
             // Backup: Display name and artist
             } else if let currentlyPlayingName = viewmodel.currentlyPlayingName, let currentlyPlayingArtist = viewmodel.currentlyPlayingArtist {
                 return "Now \(viewmodel.isPlaying ? "Playing" : "Paused"): \(currentlyPlayingName) - \(currentlyPlayingArtist)".trunc(length: truncationLength)
