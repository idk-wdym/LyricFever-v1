//
//  viewModel.swift
//  SpotifyLyricsInMenubar
//
//  Created by Avi Wadhwa on 14/08/23.
//

import Foundation
import ScriptingBridge
import CoreData
import AmplitudeSwift
import Sparkle
import MusicKit
import SwiftUI
import MediaPlayer
import WebKit

@MainActor class viewModel: ObservableObject {
    // View Model
    static let shared = viewModel()
    
    //
    var appleMusicStorePlaybackID: String? = nil
    @Published var currentlyPlaying: String?
    var currentlyPlayingName: String?
    var currentlyPlayingArtist: String?
    @Published var currentlyPlayingLyrics: [LyricLine] = []
    @Published var currentlyPlayingLyricsIndex: Int?
    @Published var currentlyPlayingAppleMusicPersistentID: String? = nil
    @Published var isPlaying: Bool = false
<<<<<<< HEAD
    @Published var translate = false
    @Published var translatedLyric: [String] = []
=======
    @Published var showLyrics = true
    var fullscreen = false
    @Published var spotifyConnectDelay: Bool = false
    @AppStorage("spotifyConnectDelayCount") var spotifyConnectDelayCount: Int = 400
>>>>>>> d8dd5016
    var spotifyScript: SpotifyApplication? = SBApplication(bundleIdentifier: "com.spotify.client")
    var appleMusicScript: MusicApplication? = SBApplication(bundleIdentifier: "com.apple.Music")
    
    // CoreData container (for saved lyrics)
    let coreDataContainer: NSPersistentContainer
    
    // Logging / Analytics
    let amplitude = Amplitude(configuration: .init(apiKey: amplitudeKey))
    
    // Sparkle / Update Controller
    let updaterController: SPUStandardUpdaterController
    @Published var canCheckForUpdates = false
    
    // Async Tasks (Lyrics fetch, Apple Music -> Spotify ID fetch, Lyrics Updater)
    private var currentFetchTask: Task<[LyricLine], Error>?
    private var currentLyricsUpdaterTask: Task<Void,Error>?
    private var currentAppleMusicFetchTask: Task<Void,Error>?
    
    let MRMediaRemoteGetNowPlayingInfo: @convention(c) (DispatchQueue, @escaping ([String: Any]) -> Void) -> Void
    var status: MusicAuthorization.Status = .notDetermined
    
    // Authentication tokens
    var accessToken: accessTokenJSON?
    @AppStorage("spDcCookie") var cookie = ""
    let decoder = JSONDecoder()
    
    // Fake Spotify User Agent
    // Spotify's started blocking my app's useragent. A win honestly 🤣
    let fakeSpotifyUserAgentconfig = URLSessionConfiguration.default
    let fakeSpotifyUserAgentSession: URLSession
    
    @Published var mustUpdateUrgent: Bool = false
    @Published var lyricsIsEmptyPostLoad: Bool = true
    
    init() {
        // Load framework
        let bundle = CFBundleCreate(kCFAllocatorDefault, NSURL(fileURLWithPath: "/System/Library/PrivateFrameworks/MediaRemote.framework"))

        // Get a Swift function for MRMediaRemoteGetNowPlayingInfo
        let MRMediaRemoteGetNowPlayingInfoPointer = CFBundleGetFunctionPointerForName(bundle, "MRMediaRemoteGetNowPlayingInfo" as CFString)!
        MRMediaRemoteGetNowPlayingInfo = unsafeBitCast(MRMediaRemoteGetNowPlayingInfoPointer, to: (@convention(c) (DispatchQueue, @escaping ([String: Any]) -> Void) -> Void).self)
        
        updaterController = SPUStandardUpdaterController(startingUpdater: true, updaterDelegate: nil, userDriverDelegate: nil)
        coreDataContainer = NSPersistentContainer(name: "Lyrics")
        
        fakeSpotifyUserAgentconfig.httpAdditionalHeaders = ["User-Agent": "Spotify/121000760 Win32/0 (PC laptop)"]
        fakeSpotifyUserAgentSession = URLSession(configuration: fakeSpotifyUserAgentconfig)
        
        coreDataContainer.loadPersistentStores { description, error in
            if let error = error {
                fatalError("Error: \(error.localizedDescription)")
            }
            self.coreDataContainer.viewContext.mergePolicy = NSMergePolicy.overwrite
        }
        updaterController.updater.publisher(for: \.canCheckForUpdates)
            .assign(to: &$canCheckForUpdates)
        decoder.userInfo[CodingUserInfoKey.managedObjectContext] = coreDataContainer.viewContext
        Task {
            if let version = Bundle.main.infoDictionary?["CFBundleShortVersionString"] as? String, let url = URL(string: "https://raw.githubusercontent.com/aviwad/LyricFeverHomepage/master/urgentUpdateVersion.md")  {
                let request = URLRequest(url: url)
                let urlResponseAndData = try await URLSession(configuration: .ephemeral).data(for: request)
                print("Our version is \(version) and the latest is \(String(bytes:urlResponseAndData.0, encoding: .utf8))")
                if let internetUrgentVersionString = String(bytes:urlResponseAndData.0, encoding: .utf8), let internetUrgentVersion = Double(internetUrgentVersionString), let currentVersion = Double(version), currentVersion < internetUrgentVersion {
                    print("NOT EQUAL")
                    mustUpdateUrgent = true
                } else {
                    print("EQUAL")
                }
            }
        }
    }
    
    func checkIfLoggedIn() {
        WKWebsiteDataStore.default().httpCookieStore.getAllCookies { cookies in
            if let temporaryCookie = cookies.first(where: {$0.name == "sp_dc"}) {
                print("found the sp_dc cookie")
                self.cookie = temporaryCookie.value
                NotificationCenter.default.post(name: Notification.Name("didLogIn"), object: nil)
            }
        }
    }
    
    
    func upcomingIndex(_ currentTime: Double) -> Int? {
        if let currentlyPlayingLyricsIndex {
            let newIndex = currentlyPlayingLyricsIndex + 1
            if newIndex >= currentlyPlayingLyrics.count {
                print("REACHED LAST LYRIC!!!!!!!!")
                // if current time is before our current index's start time, the user has scrubbed and rewinded
                // reset into linear search mode
                if currentTime < currentlyPlayingLyrics[currentlyPlayingLyricsIndex].startTimeMS {
                    return currentlyPlayingLyrics.firstIndex(where: {$0.startTimeMS > currentTime})
                }
//                spotifyScript?.nextTrack?()
                // we've reached the end of the song, we're past the last lyric
                // so we set the timer till the duration of the song, in case the user skips ahead or forward
                currentlyPlayingAppleMusicPersistentID = nil
                currentlyPlaying = nil
                return nil
            }
            else if  currentTime > currentlyPlayingLyrics[currentlyPlayingLyricsIndex].startTimeMS, currentTime < currentlyPlayingLyrics[newIndex].startTimeMS {
                print("just the next lyric")
                return newIndex
            }
        }
        // linear search through the array to find the first lyric that's right after the current time
        // done on first lyric update for the song, as well as post-scrubbing
        return currentlyPlayingLyrics.firstIndex(where: {$0.startTimeMS > currentTime})
    }
    
    func fixSpotifyLyricDrift() async throws {
        try await Task.sleep(nanoseconds: 2000000000)
        if isPlaying {
            print("LYRIC UPDATER'S LYRIC DRIFT FIX CALLED")
            spotifyScript?.play?()
        }
    }
    
    func lyricUpdater() async throws {
        // A little hack to fix Spotify's playbackPosition() drift on songs autoplaying
        // Why the async 1 second delay? Because Spotify ignores the play command if it's lesser than a second away from another play command
        // Harmless and fixes the sync
        try await fixSpotifyLyricDrift()
        repeat {
            guard let playerPosition = spotifyScript?.playerPosition else {
                print("no player position hence stopped")
                // pauses the timer bc there's no player position
                stopLyricUpdater()
                return
            }
            let currentTime = playerPosition * 1000 + (spotifyConnectDelay ? Double(spotifyConnectDelayCount) : 0)
            guard let lastIndex: Int = upcomingIndex(currentTime) else {
                stopLyricUpdater()
                return
            }
            let nextTimestamp = currentlyPlayingLyrics[lastIndex].startTimeMS
            let diff = nextTimestamp - currentTime
            print("current time: \(currentTime)")
            print("next time: \(nextTimestamp)")
            print("the difference is \(diff)")
            try await Task.sleep(nanoseconds: UInt64(1000000*diff))
            print("lyrics exist: \(!currentlyPlayingLyrics.isEmpty)")
            print("last index: \(lastIndex)")
            print("currently playing lryics index: \(currentlyPlayingLyricsIndex)")
            if currentlyPlayingLyrics.count > lastIndex {
                withAnimation {
                    currentlyPlayingLyricsIndex = lastIndex
                }
            } else {
                currentlyPlayingLyricsIndex = nil
            }
            print(currentlyPlayingLyricsIndex ?? "nil")
        } while !Task.isCancelled
    }
    
    func startLyricUpdater(appleMusicOrSpotify: Bool) {
        currentLyricsUpdaterTask?.cancel()
        if !isPlaying || currentlyPlayingLyrics.isEmpty || mustUpdateUrgent {
            return
        }
        currentLyricsUpdaterTask = Task {
            do {
                try await appleMusicOrSpotify ? lyricUpdaterAppleMusic() : lyricUpdater()
            } catch {
                print("lyrics were canceled \(error)")
            }
        }
        Task {
            try await currentLyricsUpdaterTask?.value
        }
        
    }
    
    func stopLyricUpdater() {
        print("stop called")
        currentLyricsUpdaterTask?.cancel()
    }
    
    func saveCoreData() {
        let context = coreDataContainer.viewContext
        if context.hasChanges {
            do {
                try context.save()
                print("Saved CoreData!")
            } catch {
                print("core data error \(error)")
                // Show some error here
            }
        }
    }
    
    func fetch(for trackID: String, _ trackName: String, _ spotifyOrAppleMusic: Bool) async -> [LyricLine]? {
        currentFetchTask?.cancel()
        let newFetchTask = Task {
            try await self.fetchLyrics(for: trackID, trackName, spotifyOrAppleMusic)
        }
        currentFetchTask = newFetchTask
        do {
            return try await newFetchTask.value
        } catch {
            print("error \(error)")
            return nil
        }
    }
    
    private func fetchLyrics(for trackID: String, _ trackName: String, _ spotifyOrAppleMusic: Bool) async throws -> [LyricLine] {
        if let lyrics = fetchFromCoreData(for: trackID) {
            print("got lyrics from core data :D \(trackID) \(trackName)")
            try Task.checkCancellation()
            amplitude.track(eventType: "CoreData Fetch")
            return lyrics
        }
        print("no lyrics from core data, going to download from internet \(trackID) \(trackName)")
        return try await fetchNetworkLyrics(for: trackID, trackName, spotifyOrAppleMusic)
    }
    
    func fetchNetworkLyrics(for trackID: String, _ trackName: String, _ spotifyOrAppleMusic: Bool) async throws -> [LyricLine] {
        guard let intDuration = spotifyOrAppleMusic ? appleMusicScript?.currentTrack?.duration.map(Int.init) : spotifyScript?.currentTrack?.duration else {
            throw CancellationError()
        }
        decoder.userInfo[CodingUserInfoKey.trackID] = trackID
        decoder.userInfo[CodingUserInfoKey.trackName] = trackName
        decoder.userInfo[CodingUserInfoKey.duration] = spotifyOrAppleMusic ? TimeInterval((intDuration*1000) + 1000) : TimeInterval(intDuration+10)
        /*
         check if saved access token is bigger than current time, then continue with lyric fetch
         else
         check if we have spdc cookie, then access token stuff
            then save access token in this observable object
                then continue with lyric fetch
         otherwise []
         */
        if accessToken == nil || (accessToken!.accessTokenExpirationTimestampMs <= Date().timeIntervalSince1970*1000) {
            if let url = URL(string: "https://open.spotify.com/get_access_token?reason=transport&productType=web_player"), cookie != "" {
                var request = URLRequest(url: url)
                request.setValue("sp_dc=\(cookie)", forHTTPHeaderField: "Cookie")
                let accessTokenData = try await URLSession.shared.data(for: request)
                print(String(decoding: accessTokenData.0, as: UTF8.self))
                do {
                    accessToken = try JSONDecoder().decode(accessTokenJSON.self, from: accessTokenData.0)
                    print("ACCESS TOKEN IS SAVED")
                } catch {
                    do {
                        let errorWrap = try JSONDecoder().decode(ErrorWrapper.self, from: accessTokenData.0)
                        if errorWrap.error.code == 401 {
                            UserDefaults().set(false, forKey: "hasOnboarded")
                        }
                    } catch {
                        // silently fail
                    }
                    print("json error decoding the access token, therefore bad cookie therefore un-onboard")
                }
                
            }
        }
        if let accessToken, let url = URL(string: "https://spclient.wg.spotify.com/color-lyrics/v2/track/\(trackID)?format=json&vocalRemoval=false") {
            var request = URLRequest(url: url)
            request.addValue("WebPlayer", forHTTPHeaderField: "app-platform")
            print("the access token is \(accessToken.accessToken)")
            request.addValue("Bearer \(accessToken.accessToken)", forHTTPHeaderField: "authorization")
            
            let urlResponseAndData = try await fakeSpotifyUserAgentSession.data(for: request)
            if urlResponseAndData.0.isEmpty {
                print("F")
                return []
            }
            print(String(decoding: urlResponseAndData.0, as: UTF8.self))
            let songObject = try decoder.decode(SongObjectParent.self, from: urlResponseAndData.0)
            print("downloaded from internet successfully \(trackID) \(trackName)")
            saveCoreData()
            let lyricsArray = zip(songObject.lyrics.lyricsTimestamps, songObject.lyrics.lyricsWords).map { LyricLine(startTime: $0, words: $1) }
            
            try Task.checkCancellation()
            amplitude.track(eventType: "Network Fetch")
            return lyricsArray
        }
        return []
    }
    
    func fetchFromCoreData(for trackID: String) -> [LyricLine]? {
        let fetchRequest: NSFetchRequest<SongObject> = SongObject.fetchRequest()
        fetchRequest.predicate = NSPredicate(format: "id == %@", trackID) // Replace trackID with the desired value

        do {
            let results = try coreDataContainer.viewContext.fetch(fetchRequest)
            if let songObject = results.first {
                // Found the SongObject with the matching trackID
                let lyricsArray = zip(songObject.lyricsTimestamps, songObject.lyricsWords).map { LyricLine(startTime: $0, words: $1) }
                print("Found SongObject with ID:", songObject.id)
                return lyricsArray
            } else {
                // No SongObject found with the given trackID
                print("No SongObject found with the provided trackID. \(trackID)")
            }
        } catch {
            print("Error fetching SongObject:", error)
        }
        return nil
    }
    
    func requestMusicKitAuthorization() async -> MusicKit.MusicAuthorization.Status {
        let status = await MusicAuthorization.request()
        return status
    }
}

// Apple Music Code
extension viewModel {
    // Similar structure to my other Async functions. Only 1 appleMusicFetch() can run at any given moment
    func appleMusicStarter() async {
        print("apple music test called again, cancelling previous")
        currentAppleMusicFetchTask?.cancel()
        let newFetchTask = Task {
            try await self.appleMusicFetch()
        }
        currentAppleMusicFetchTask = newFetchTask
        do {
            return try await newFetchTask.value
        } catch {
            print("error \(error)")
            return
        }
    }
    
    func appleMusicFetch() async throws {
        // check coredata for apple music persistent id -> spotify id mapping
        if let coreDataSpotifyID = fetchSpotifyIDFromPersistentIDCoreData() {
            if !Task.isCancelled {
                self.currentlyPlaying = coreDataSpotifyID
                return
            }
        }
        
        try await appleMusicNetworkFetch()
    }
    
    func appleMusicNetworkFetch() async throws {
        
        // coredata didn't get us anything
        
        // Get song info
        MRMediaRemoteGetNowPlayingInfo(DispatchQueue.global(), { (information) in
            self.appleMusicStorePlaybackID =  information["kMRMediaRemoteNowPlayingInfoContentItemIdentifier"] as? String
        })
        
        // run access token generator
        if accessToken == nil || (accessToken!.accessTokenExpirationTimestampMs <= Date().timeIntervalSince1970*1000) {
            print("creating new access token from apple music, if this appears multiple times thats suspicious")
            if let url = URL(string: "https://open.spotify.com/get_access_token?reason=transport&productType=web_player"), cookie != "" {
                var request = URLRequest(url: url)
                request.setValue("sp_dc=\(cookie)", forHTTPHeaderField: "Cookie")
                let accessTokenData = try await URLSession.shared.data(for: request)
                do {
                    accessToken = try JSONDecoder().decode(accessTokenJSON.self, from: accessTokenData.0)
                    print("ACCESS TOKEN IS SAVED")
                } catch {
                    do {
                        let errorWrap = try JSONDecoder().decode(ErrorWrapper.self, from: accessTokenData.0)
                        if errorWrap.error.code == 401 {
                            UserDefaults().set(false, forKey: "hasOnboarded")
                        }
                    } catch {
                        // silently fail
                    }
                    print("json error decoding the access token, therefore bad cookie therefore un-onboard")
                }
            }
        }
        
        // check for musickit auth
        print("status of MusicKit auth: \(MusicAuthorization.currentStatus)")
        print("status of apple music store playback ID: \(appleMusicStorePlaybackID)")
        
//        guard let appleMusicStorePlaybackID else {
//            print("no playback store id, giving up")
//            return
//        }
        let isrc = await {
            if let appleMusicStorePlaybackID, let response = try? await MusicCatalogResourceRequest<Song>(matching: \.id, equalTo: .init(appleMusicStorePlaybackID)).response(), let song = response.items.first
            {
                return song.isrc
            }
            return nil
        }()
//        let request = MusicCatalogResourceRequest<Song>(matching: \.id, equalTo: .init(appleMusicStorePlaybackID))
//        guard let response = try? await request.response(), let song = response.items.first, let isrc = song.isrc else { return }
        print("playback ID is \(appleMusicStorePlaybackID) and ISRC is \(isrc)")
        
        // get equivalent spotify ID
        let spotifyID = try await musicToSpotifyHelper(accessToken: accessToken, isrc: isrc)
        // Task cancelled means we're working with old song data, so dont update Spotify ID with old song's ID
        if !Task.isCancelled {
            self.currentlyPlaying = spotifyID
            
            if let currentlyPlayingAppleMusicPersistentID, let currentlyPlaying {
                print("both persistent ID and spotify ID are non nill, so we attempt to save to coredata")
                // save the mapping into coredata persistentIDToSpotify
                let newPersistentIDToSpotifyIDMapping = PersistentIDToSpotify(context: coreDataContainer.viewContext)
                newPersistentIDToSpotifyIDMapping.persistentID = currentlyPlayingAppleMusicPersistentID
                newPersistentIDToSpotifyIDMapping.spotifyID = currentlyPlaying
                saveCoreData()
            }
        }
    }
    
    func fetchSpotifyIDFromPersistentIDCoreData() -> String? {
        let fetchRequest: NSFetchRequest<PersistentIDToSpotify> = PersistentIDToSpotify.fetchRequest()
        guard let currentlyPlayingAppleMusicPersistentID else {
            print("No persistent ID available. it's nil! should have never happened")
            return nil
        }
        fetchRequest.predicate = NSPredicate(format: "persistentID == %@", currentlyPlayingAppleMusicPersistentID) // Replace persistentID with the desired value

        do {
            let results = try coreDataContainer.viewContext.fetch(fetchRequest)
            if let persistentIDToSpotify = results.first {
                // Found the persistentIDToSpotify object with the matching persistentID
                return persistentIDToSpotify.spotifyID
            } else {
                // No SongObject found with the given trackID
                print("No spotifyID found with the provided persistentID. \(currentlyPlayingAppleMusicPersistentID)")
            }
        } catch {
            print("Error fetching persistentIDToSpotify:", error)
        }
        return nil
    }
    
    func lyricUpdaterAppleMusic() async throws {
        repeat {
            guard let playerPosition = appleMusicScript?.playerPosition else {
                print("no player position hence stopped")
                // pauses the timer bc there's no player position
                stopLyricUpdater()
                return
            }
            // add a 700 (milisecond?) delay to offset the delta between spotify lyrics and apple music songs (or maybe the way apple music delivers playback position)
            // No need for Spotify Connect delay or fullscreen, this is APPLE MUSIC 
            let currentTime = playerPosition * 1000 + 400
            guard let lastIndex: Int = upcomingIndex(currentTime) else {
                stopLyricUpdater()
                return
            }
            let nextTimestamp = currentlyPlayingLyrics[lastIndex].startTimeMS
            let diff = nextTimestamp - currentTime
            print("current time: \(currentTime)")
            print("next time: \(nextTimestamp)")
            print("the difference is \(diff)")
            try await Task.sleep(nanoseconds: UInt64(1000000*diff))
            print("lyrics exist: \(!currentlyPlayingLyrics.isEmpty)")
            print("last index: \(lastIndex)")
            print("currently playing lryics index: \(currentlyPlayingLyricsIndex)")
            if currentlyPlayingLyrics.count > lastIndex {
                withAnimation {
                    currentlyPlayingLyricsIndex = lastIndex
                }
            } else {
                currentlyPlayingLyricsIndex = nil
            }
            print("current lyrics index is now \(currentlyPlayingLyricsIndex?.description ?? "nil")")
        } while !Task.isCancelled
    }
    
    private func musicToSpotifyHelper(accessToken: accessTokenJSON?, isrc: String?) async throws -> String? {
        if let accessToken {
            print("AM to Spotify: access token found")
            // Attempt to find Spotify ID using ISRC
            if let isrc, let url = URL(string: "https://api.spotify.com/v1/search?q=isrc:\(isrc)&type=track&limit=1") {
                var request = URLRequest(url: url)
                request.addValue("WebPlayer", forHTTPHeaderField: "app-platform")
                print("the access token is \(accessToken.accessToken)")
                request.addValue("Bearer \(accessToken.accessToken)", forHTTPHeaderField: "authorization")
                // Invalidate this request if cancelled (means this song is old, user rapidly skipped)
                guard !Task.isCancelled else {return nil}
                let urlResponseAndData = try await URLSession.shared.data(for: request)
                if urlResponseAndData.0.isEmpty {
                    return nil
                }
                let response = try decoder.decode(SpotifyResponse.self, from: urlResponseAndData.0)
                if let spotifyID = response.tracks.items.first?.id {
                    return spotifyID
                }
            }
            // Manually search song name, artist name
            else {
                if let artist = self.appleMusicScript?.currentTrack?.artist, let track = self.currentlyPlayingName, let url = URL(string: "https://api.spotify.com/v1/search?q=track:\(track)+artist:\(artist)+&type=track&limit=1") {
                    var request = URLRequest(url: url)
                    request.addValue("WebPlayer", forHTTPHeaderField: "app-platform")
                    request.addValue("Bearer \(accessToken.accessToken)", forHTTPHeaderField: "authorization")
                    guard !Task.isCancelled else {return nil}
                    if let searchData = try? await URLSession.shared.data(for: request), !searchData.0.isEmpty, let searchResponse = try? self.decoder.decode(SpotifyResponse.self, from: searchData.0), let firstItem = searchResponse.tracks.items.first {
                        print("GOT ID SEARCHING WITH TRACK AND ARTIST")
                        return firstItem.id
                    }
                    
                    
                }
                
            }
        }
        return nil
    }
}<|MERGE_RESOLUTION|>--- conflicted
+++ resolved
@@ -28,15 +28,12 @@
     @Published var currentlyPlayingLyricsIndex: Int?
     @Published var currentlyPlayingAppleMusicPersistentID: String? = nil
     @Published var isPlaying: Bool = false
-<<<<<<< HEAD
     @Published var translate = false
     @Published var translatedLyric: [String] = []
-=======
     @Published var showLyrics = true
     var fullscreen = false
     @Published var spotifyConnectDelay: Bool = false
     @AppStorage("spotifyConnectDelayCount") var spotifyConnectDelayCount: Int = 400
->>>>>>> d8dd5016
     var spotifyScript: SpotifyApplication? = SBApplication(bundleIdentifier: "com.spotify.client")
     var appleMusicScript: MusicApplication? = SBApplication(bundleIdentifier: "com.apple.Music")
     
