--- conflicted
+++ resolved
@@ -28,13 +28,10 @@
     @Published var currentlyPlayingLyricsIndex: Int?
     @Published var currentlyPlayingAppleMusicPersistentID: String? = nil
     @Published var isPlaying: Bool = false
-<<<<<<< HEAD
     @Published var showLyrics = true
     var fullscreen = false
-=======
     @Published var spotifyConnectDelay: Bool = false
     @AppStorage("spotifyConnectDelayCount") var spotifyConnectDelayCount: Int = 400
->>>>>>> fd10947e
     var spotifyScript: SpotifyApplication? = SBApplication(bundleIdentifier: "com.spotify.client")
     var appleMusicScript: MusicApplication? = SBApplication(bundleIdentifier: "com.apple.Music")
     
@@ -165,11 +162,7 @@
                 stopLyricUpdater()
                 return
             }
-<<<<<<< HEAD
-            let currentTime = playerPosition * 1000  + (fullscreen ? 600 : 0)
-=======
             let currentTime = playerPosition * 1000 + (spotifyConnectDelay ? Double(spotifyConnectDelayCount) : 0)
->>>>>>> fd10947e
             guard let lastIndex: Int = upcomingIndex(currentTime) else {
                 stopLyricUpdater()
                 return
@@ -461,12 +454,8 @@
                 return
             }
             // add a 700 (milisecond?) delay to offset the delta between spotify lyrics and apple music songs (or maybe the way apple music delivers playback position)
-<<<<<<< HEAD
-            let currentTime = playerPosition * 1000 + 400 + (fullscreen ? 600 : 0)
-=======
-            // No need for Spotify Connect delay, this is APPLE MUSIC 
+            // No need for Spotify Connect delay or fullscreen, this is APPLE MUSIC 
             let currentTime = playerPosition * 1000 + 400
->>>>>>> fd10947e
             guard let lastIndex: Int = upcomingIndex(currentTime) else {
                 stopLyricUpdater()
                 return
